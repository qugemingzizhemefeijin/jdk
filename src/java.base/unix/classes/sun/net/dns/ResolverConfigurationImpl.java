--- conflicted
+++ resolved
@@ -150,12 +150,8 @@
 
     // obtain search list or local domain
 
-<<<<<<< HEAD
+    @SuppressWarnings("removal")
     private ArrayList<String> getSearchList() {
-=======
-    @SuppressWarnings("removal")
-    private LinkedList<String> getSearchList() {
->>>>>>> 6765f902
 
         ArrayList<String> sl;
 
