/*
 * Copyright (c) 2016, Oracle and/or its affiliates. All rights reserved.
 * DO NOT ALTER OR REMOVE COPYRIGHT NOTICES OR THIS FILE HEADER.
 *
 * This code is free software; you can redistribute it and/or modify it
 * under the terms of the GNU General Public License version 2 only, as
 * published by the Free Software Foundation.  Oracle designates this
 * particular file as subject to the "Classpath" exception as provided
 * by Oracle in the LICENSE file that accompanied this code.
 *
 * This code is distributed in the hope that it will be useful, but WITHOUT
 * ANY WARRANTY; without even the implied warranty of MERCHANTABILITY or
 * FITNESS FOR A PARTICULAR PURPOSE.  See the GNU General Public License
 * version 2 for more details (a copy is included in the LICENSE file that
 * accompanied this code).
 *
 * You should have received a copy of the GNU General Public License version
 * 2 along with this work; if not, write to the Free Software Foundation,
 * Inc., 51 Franklin St, Fifth Floor, Boston, MA 02110-1301 USA.
 *
 * Please contact Oracle, 500 Oracle Parkway, Redwood Shores, CA 94065 USA
 * or visit www.oracle.com if you need additional information or have any
 * questions.
 */

/*
 * @test TestStableUByte
 * @summary tests on stable fields and arrays
 * @library /testlibrary /test/lib /
 * @modules java.base/jdk.internal.misc
 * @modules java.base/jdk.internal.vm.annotation
 * @build sun.hotspot.WhiteBox
 * @build compiler.stable.TestStableUByte
 *
 * @run main/bootclasspath/othervm -XX:+IgnoreUnrecognizedVMOptions -XX:+AlwaysIncrementalInline
<<<<<<< HEAD
 *                         -XX:+UnlockDiagnosticVMOptions -XX:+WhiteBoxAPI -Xcomp
 *                         -XX:-TieredCompilation
 *                         -XX:+FoldStableValues
 *                         -XX:CompileOnly=::get,::get1
 *                         compiler.stable.TestStableUByte
 * @run main/bootclasspath/othervm -XX:+IgnoreUnrecognizedVMOptions -XX:+AlwaysIncrementalInline
 *                         -XX:+UnlockDiagnosticVMOptions -XX:+WhiteBoxAPI -Xcomp
 *                         -XX:-TieredCompilation
 *                         -XX:-FoldStableValues
 *                         -XX:CompileOnly=::get,::get1
 *                         compiler.stable.TestStableUByte
 *
 * @run main/bootclasspath/othervm -XX:+IgnoreUnrecognizedVMOptions -XX:+AlwaysIncrementalInline
 *                         -XX:+UnlockDiagnosticVMOptions -XX:+WhiteBoxAPI -Xcomp
 *                         -XX:+TieredCompilation -XX:TieredStopAtLevel=1
 *                         -XX:+FoldStableValues
 *                         -XX:CompileOnly=::get,::get1
 *                         compiler.stable.TestStableUByte
 * @run main/bootclasspath/othervm -XX:+IgnoreUnrecognizedVMOptions -XX:+AlwaysIncrementalInline
 *                         -XX:+UnlockDiagnosticVMOptions -XX:+WhiteBoxAPI -Xcomp
 *                         -XX:+TieredCompilation -XX:TieredStopAtLevel=1
 *                         -XX:-FoldStableValues
 *                         -XX:CompileOnly=::get,::get1
 *                         compiler.stable.TestStableUByte
=======
 *                                 -XX:+UnlockDiagnosticVMOptions -XX:+WhiteBoxAPI -Xcomp
 *                                 -XX:-TieredCompilation
 *                                 -XX:+FoldStableValues
 *                                 -XX:CompileOnly=::get,::get1
 *                                 compiler.stable.TestStableUByte
 * @run main/bootclasspath/othervm -XX:+IgnoreUnrecognizedVMOptions -XX:+AlwaysIncrementalInline
 *                                 -XX:+UnlockDiagnosticVMOptions -XX:+WhiteBoxAPI -Xcomp
 *                                 -XX:-TieredCompilation
 *                                 -XX:-FoldStableValues
 *                                 -XX:CompileOnly=::get,::get1
 *                                 compiler.stable.TestStableUByte
 *
 * @run main/bootclasspath/othervm -XX:+IgnoreUnrecognizedVMOptions -XX:+AlwaysIncrementalInline
 *                                 -XX:+UnlockDiagnosticVMOptions -XX:+WhiteBoxAPI -Xcomp
 *                                 -XX:+TieredCompilation -XX:TieredStopAtLevel=1
 *                                 -XX:+FoldStableValues
 *                                 -XX:CompileOnly=::get,::get1
 *                                 compiler.stable.TestStableUByte
 * @run main/bootclasspath/othervm -XX:+IgnoreUnrecognizedVMOptions -XX:+AlwaysIncrementalInline
 *                                 -XX:+UnlockDiagnosticVMOptions -XX:+WhiteBoxAPI -Xcomp
 *                                 -XX:+TieredCompilation -XX:TieredStopAtLevel=1
 *                                 -XX:-FoldStableValues
 *                                 -XX:CompileOnly=::get,::get1
 *                                 compiler.stable.TestStableUByte
>>>>>>> 80dc8b84
 *
 */
package compiler.stable;

import jdk.internal.vm.annotation.Stable;

import java.lang.reflect.InvocationTargetException;

public class TestStableUByte {
    static final boolean isStableEnabled = StableConfiguration.isStableEnabled;

    public static void main(String[] args) throws Exception {
        run(UByteStable.class);
        run(UByteArrayDim1.class);

        if (failed) {
            throw new Error("TEST FAILED");
        }
    }

    /* ==================================================== */

    static class UByteStable {
        public @Stable byte v;

        public static final UByteStable c = new UByteStable();

        public static int get() { return c.v & 0xFF; }

        public static void test() throws Exception {
            byte v1 = -1, v2 = 1;

            c.v = v1; int r1 = get();
            c.v = v2; int r2 = get();

            assertEquals(r1, v1 & 0xFF);
            assertEquals(r2, (isStableEnabled ? v1 : v2) & 0xFF);
        }
    }

    /* ==================================================== */

    static class UByteArrayDim1 {
        public @Stable byte[] v;

        public static final UByteArrayDim1 c = new UByteArrayDim1();

        public static byte[] get()  { return c.v; }
        public static int    get1() { return get()[0] & 0xFF; }

        public static void test() throws Exception {
            byte v1 = -1, v2 = 1;

            c.v = new byte[1];
            c.v[0] = v1; int r1 = get1();
            c.v[0] = v2; int r2 = get1();

            assertEquals(r1, v1 & 0xFF);
            assertEquals(r2, (isStableEnabled ? v1 : v2) & 0xFF);
        }
    }

    /* ==================================================== */
    // Auxiliary methods
    static void assertEquals(int i, int j) { if (i != j)  throw new AssertionError(i + " != " + j); }
    static void assertTrue(boolean b) { if (!b)  throw new AssertionError(); }

    static boolean failed = false;

    public static void run(Class<?> test) {
        Throwable ex = null;
        System.out.print(test.getName()+": ");
        try {
            test.getMethod("test").invoke(null);
        } catch (InvocationTargetException e) {
            ex = e.getCause();
        } catch (Throwable e) {
            ex = e;
        } finally {
            if (ex == null) {
                System.out.println("PASSED");
            } else {
                failed = true;
                System.out.println("FAILED");
                ex.printStackTrace(System.out);
            }
        }
    }
}<|MERGE_RESOLUTION|>--- conflicted
+++ resolved
@@ -33,32 +33,6 @@
  * @build compiler.stable.TestStableUByte
  *
  * @run main/bootclasspath/othervm -XX:+IgnoreUnrecognizedVMOptions -XX:+AlwaysIncrementalInline
-<<<<<<< HEAD
- *                         -XX:+UnlockDiagnosticVMOptions -XX:+WhiteBoxAPI -Xcomp
- *                         -XX:-TieredCompilation
- *                         -XX:+FoldStableValues
- *                         -XX:CompileOnly=::get,::get1
- *                         compiler.stable.TestStableUByte
- * @run main/bootclasspath/othervm -XX:+IgnoreUnrecognizedVMOptions -XX:+AlwaysIncrementalInline
- *                         -XX:+UnlockDiagnosticVMOptions -XX:+WhiteBoxAPI -Xcomp
- *                         -XX:-TieredCompilation
- *                         -XX:-FoldStableValues
- *                         -XX:CompileOnly=::get,::get1
- *                         compiler.stable.TestStableUByte
- *
- * @run main/bootclasspath/othervm -XX:+IgnoreUnrecognizedVMOptions -XX:+AlwaysIncrementalInline
- *                         -XX:+UnlockDiagnosticVMOptions -XX:+WhiteBoxAPI -Xcomp
- *                         -XX:+TieredCompilation -XX:TieredStopAtLevel=1
- *                         -XX:+FoldStableValues
- *                         -XX:CompileOnly=::get,::get1
- *                         compiler.stable.TestStableUByte
- * @run main/bootclasspath/othervm -XX:+IgnoreUnrecognizedVMOptions -XX:+AlwaysIncrementalInline
- *                         -XX:+UnlockDiagnosticVMOptions -XX:+WhiteBoxAPI -Xcomp
- *                         -XX:+TieredCompilation -XX:TieredStopAtLevel=1
- *                         -XX:-FoldStableValues
- *                         -XX:CompileOnly=::get,::get1
- *                         compiler.stable.TestStableUByte
-=======
  *                                 -XX:+UnlockDiagnosticVMOptions -XX:+WhiteBoxAPI -Xcomp
  *                                 -XX:-TieredCompilation
  *                                 -XX:+FoldStableValues
@@ -83,7 +57,6 @@
  *                                 -XX:-FoldStableValues
  *                                 -XX:CompileOnly=::get,::get1
  *                                 compiler.stable.TestStableUByte
->>>>>>> 80dc8b84
  *
  */
 package compiler.stable;
