--- conflicted
+++ resolved
@@ -1208,16 +1208,10 @@
     if (reference_klass != NULL && reference_klass->is_instance_klass()) {
       // Emulate LinkResolver::check_klass_accessability.
       Klass* caller = java_lang_Class::as_Klass(JNIHandles::resolve_non_null(caller_jh));
-<<<<<<< HEAD
       if (caller != SystemDictionary::Object_klass()
           && Reflection::verify_class_access(caller,
-                                             reference_klass,
+                                             InstanceKlass::cast(reference_klass),
                                              true) != Reflection::ACCESS_OK) {
-=======
-      if (Reflection::verify_class_access(caller,
-                                          InstanceKlass::cast(reference_klass),
-                                          true) != Reflection::ACCESS_OK) {
->>>>>>> 51b49df7
         THROW_MSG_NULL(vmSymbols::java_lang_InternalError(), reference_klass->external_name());
       }
     }
